"""
NetEquity - ML Prediction Module
Advanced machine learning analysis for digital divide prediction
"""

import streamlit as st
import sys
import os
import subprocess


# Add the parent directory to the path to import components
sys.path.append(os.path.dirname(os.path.dirname(os.path.abspath(__file__))))

from components.ui_components import (
    display_page_header, 
    render_metric_card, 
    render_section_header,
    load_custom_css,
    display_interactive_background,
    get_icon
)
from utils.ml_predictor import DigitalDividePredictor
import pandas as pd
import numpy as np
import matplotlib.pyplot as plt
import seaborn as sns

# Configure page
st.set_page_config(
    page_title="ML Prediction - NetEquity",
    page_icon=get_icon("ml-prediction.svg"),
    layout="wide",
    initial_sidebar_state="expanded"
)

def render_ml_page():
    """Render the ML prediction page with enhanced UI."""
    
    # Configure page styling
    load_custom_css()
    display_interactive_background()
    
    # Page header
    display_page_header(
        title="Machine Learning Predictions",
        subtitle="Advanced AI-driven analysis for digital divide insights",
        icon_name="ml-prediction.svg"
    )
    
    # Initialize predictor
    predictor = DigitalDividePredictor()
    
    # Create tabs for different sections
<<<<<<< HEAD
    # Only show ML Dataset Overview tab
    render_dataset_overview(predictor)
def render_notebook_prediction_gui():
    """GUI for notebook-style prediction function."""
    st.subheader("Notebook-Style ML Prediction")
    st.caption("Enter feature values to predict using the notebook's ML logic.")

    # Feature inputs (matching notebook logic)
    with st.form("notebook_prediction_form"):
        st.write("**Enter values for prediction:**")
        internet_pen = st.number_input("Internet Penetration (%)", min_value=0.0, max_value=100.0, value=75.0)
        broadband_speed = st.number_input("Broadband Speed (Mbps)", min_value=0.0, max_value=100.0, value=40.0)
        gdp_per_capita = st.number_input("GDP per Capita ($)", min_value=0.0, max_value=100000.0, value=35000.0)
        electricity_access = st.number_input("Electricity Access (%)", min_value=0.0, max_value=100.0, value=95.0)
        urban_pop = st.number_input("Urban Population (%)", min_value=0.0, max_value=100.0, value=70.0)
        mobile_subs = st.number_input("Mobile Subscriptions (per 100)", min_value=0.0, max_value=200.0, value=120.0)
        edu_index = st.number_input("Education Index", min_value=0.0, max_value=1.0, value=0.85)
        cs_graduates = st.number_input("CS Graduates per Capita", min_value=0.0, max_value=50.0, value=15.0)
        submit_btn = st.form_submit_button("Predict")

    if submit_btn:
        # Use the same model logic as the notebook (RandomForestRegressor, etc.)
        import pandas as pd
        import numpy as np
        from sklearn.ensemble import RandomForestRegressor
        from sklearn.impute import SimpleImputer
        from sklearn.preprocessing import StandardScaler
        from sklearn.pipeline import Pipeline

        # Load data (use local CSV for consistency)
        data_path = "data/country_digital_features.csv"
        if os.path.exists(data_path):
            df = pd.read_csv(data_path)
        else:
            st.error("Dataset not found.")
            return

        features = [
            'InternetPenetration', 'BroadbandSpeed', 'GDPperCapita',
            'ElectricityAccess', 'UrbanPopulation', 'MobileSubscriptions',
            'EduIndex', 'CSGraduatesPerCapita'
        ]
        target = 'WebPagesPerMillion'
        X = df[features]
        y = df[target]

        pipeline = Pipeline([
            ("imputer", SimpleImputer(strategy="mean")),
            ("scaler", StandardScaler()),
            ("model", RandomForestRegressor(n_estimators=100, random_state=42, max_depth=10, min_samples_split=5))
        ])
        pipeline.fit(X, y)

        input_data = np.array([[
            internet_pen, broadband_speed, gdp_per_capita, electricity_access,
            urban_pop, mobile_subs, edu_index, cs_graduates
        ]])
        prediction = pipeline.predict(input_data)

        st.success(f"Predicted Web Pages per Million: {prediction[0]:,.0f}")
def render_notebook_export(predictor):
    """Render the notebook export section as JSON."""
    st.subheader("Export ML Workflow as Notebook (JSON)")
    st.caption("Download or copy the ML workflow in a notebook-compatible JSON format.")

    # Prepare notebook cells
    cells = []

    # Cell 1: Markdown - Title
    cells.append({
        "cell_type": "markdown",
        "metadata": {"language": "markdown"},
        "source": [
            "# Digital Divide ML Prediction Workflow",
            "This notebook contains the steps for data loading, model training, feature analysis, and prediction."
        ]
    })

    # Cell 2: Code - Imports
    cells.append({
        "cell_type": "code",
        "metadata": {"language": "python"},
        "source": [
            "import pandas as pd",
            "import numpy as np",
            "from sklearn.ensemble import RandomForestRegressor",
            "from sklearn.model_selection import train_test_split",
            "from sklearn.metrics import r2_score, mean_squared_error",
            "from sklearn.preprocessing import StandardScaler",
            "from sklearn.pipeline import Pipeline"
        ]
    })

    # Cell 3: Markdown - Data Loading
    cells.append({
        "cell_type": "markdown",
        "metadata": {"language": "markdown"},
        "source": [
            "## Load Dataset",
            "Load the country digital features dataset."
        ]
    })

    # Cell 4: Code - Data Loading
    cells.append({
        "cell_type": "code",
        "metadata": {"language": "python"},
        "source": [
            "df = pd.read_csv('data/country_digital_features.csv')",
            "df.head()"
        ]
    })

    # Cell 5: Markdown - Model Training
    cells.append({
        "cell_type": "markdown",
        "metadata": {"language": "markdown"},
        "source": [
            "## Train Random Forest Model",
            "Train a Random Forest regressor to predict web pages per million."
        ]
    })

    # Cell 6: Code - Model Training
    cells.append({
        "cell_type": "code",
        "metadata": {"language": "python"},
        "source": [
            "features = [",
            "    'InternetPenetration', 'BroadbandSpeed', 'GDPperCapita',",
            "    'ElectricityAccess', 'UrbanPopulation', 'MobileSubscriptions',",
            "    'EduIndex', 'CSGraduatesPerCapita'",
            "]",
            "target = 'WebPagesPerMillion'",
            "X = df[features]",
            "y = df[target]",
            "pipeline = Pipeline([",
            "    ('imputer', SimpleImputer(strategy='mean')),",
            "    ('scaler', StandardScaler()),",
            "    ('model', RandomForestRegressor(n_estimators=100, random_state=42, max_depth=10, min_samples_split=5))",
            "])",
            "X_train, X_test, y_train, y_test = train_test_split(X, y, test_size=0.2, random_state=42)",
            "pipeline.fit(X_train, y_train)",
            "predictions = pipeline.predict(X_test)",
            "r2 = r2_score(y_test, predictions)",
            "mse = mean_squared_error(y_test, predictions)",
            "print('R2 Score:', r2)",
            "print('MSE:', mse)"
        ]
    })

    # Cell 7: Markdown - Feature Importance
    cells.append({
        "cell_type": "markdown",
        "metadata": {"language": "markdown"},
        "source": [
            "## Feature Importance",
            "Analyze which features most influence digital presence."
        ]
    })

    # Cell 8: Code - Feature Importance
    cells.append({
        "cell_type": "code",
        "metadata": {"language": "python"},
        "source": [
            "importances = pipeline.named_steps['model'].feature_importances_",
            "for feature, importance in zip(features, importances):",
            "    print(f'{feature}: {importance:.3f}')"
        ]
    })

    # Cell 9: Markdown - Prediction
    cells.append({
        "cell_type": "markdown",
        "metadata": {"language": "markdown"},
        "source": [
            "## Make Predictions",
            "Use the trained model to predict web presence for new scenarios."
        ]
    })

    # Cell 10: Code - Prediction Example
    cells.append({
        "cell_type": "code",
        "metadata": {"language": "python"},
        "source": [
            "sample_input = np.array([[90, 80, 60000, 100, 80, 120, 0.9, 25]])",
            "pred = pipeline.predict(sample_input)",
            "print('Predicted Web Pages per Million:', pred[0])"
        ]
    })

    # Output JSON
    notebook_json = {
        "cells": cells
    }

    st.code(
        notebook_json,
        language="json",
        line_numbers=True
    )
=======
    tab1, tab2, tab3, tab4 = st.tabs([
        "Dataset Overview", 
        "Model Training", 
        "Feature Analysis", 
        "Make Predictions"
    ])
    
    with tab1:
        st.markdown('<div class="content-box">', unsafe_allow_html=True)
        render_dataset_overview(predictor)
        st.markdown('</div>', unsafe_allow_html=True)
    
    with tab2:
        st.markdown('<div class="content-box">', unsafe_allow_html=True)
        render_model_training(predictor)
        st.markdown('</div>', unsafe_allow_html=True)
    
    with tab3:
        st.markdown('<div class="content-box">', unsafe_allow_html=True)
        render_feature_analysis(predictor)
        st.markdown('</div>', unsafe_allow_html=True)
    
    with tab4:
        st.markdown('<div class="content-box">', unsafe_allow_html=True)
        render_prediction_interface(predictor)
        st.markdown('</div>', unsafe_allow_html=True)
>>>>>>> 56528250

    # Add a section to run the original regression script
    st.markdown('<div class="content-box">', unsafe_allow_html=True)
    st.subheader("Advanced Analysis")
    st.caption("Run the comprehensive regression analysis with detailed output")
    
    if st.button("Run Complete Regression Analysis", type="secondary"):
        with st.spinner("Running comprehensive regression analysis..."):
            # Run the standalone script
            import subprocess
            import sys
            
            try:
                result = subprocess.run([
                    sys.executable, "standalone_regression.py"
                ], capture_output=True, text=True, cwd=os.getcwd())
                
                if result.returncode == 0:
                    st.success("Analysis completed successfully!")
                    
                    # Show the output
                    with st.expander("Analysis Output"):
                        st.code(result.stdout, language="text")
                    
                    # Show the plot if it was generated
                    plot_path = "plots/feature_importance.png"
                    if os.path.exists(plot_path):
                        st.image(plot_path, caption="Generated Feature Importance Plot")
                else:
                    st.error(f"Analysis failed: {result.stderr}")
                    
            except Exception as e:
                st.error(f"Error running analysis: {str(e)}")
    st.markdown('</div>', unsafe_allow_html=True)

def render_dataset_overview(predictor):
    """Render the dataset overview section."""


    # --- Feature Selection and Percentage Input UI ---
    st.markdown("### Simulate Feature Change Prediction")
    st.caption("Select a feature and input a percentage change to simulate its impact on digital divide and internet access.")

    feature_options = [
        'Food production index (2004-2006=100)',
        'Surface area (km2)',
        'Population in thousands (2017)',
        'Population density (per km2, 2017)',
        'Sex ratio (m per 100 f, 2017)',
        'GDP: Gross domestic product (million current US$)',
        'GDP growth rate (annual %, const. 2005 prices)',
        'GDP per capita (current US$)',
        'Economy: Agriculture (% of GVA)',
        'Economy: Industry (% of GVA)',
        'Economy: Services and other activity (% of GVA)',
        'Employment: Agriculture (% of employed)',
        'Employment: Industry (% of employed)',
        'Employment: Services (% of employed)',
        'Unemployment (% of labour force)',
        'Labour force participation (female/male pop. %)',
        'Agricultural production index (2004-2006=100)',
        'International trade: Exports (million US$)',
        'International trade: Imports (million US$)',
        'International trade: Balance (million US$)',
        'Balance of payments, current account (million US$)',
        'Population growth rate (average annual %)',
        'Urban population (% of total population)',
        'Urban population growth rate (average annual %)',
        'Fertility rate, total (live births per woman)',
        'Life expectancy at birth (females/males, years)',
        'Population age distribution (0-14 / 60+ years, %)',
        'International migrant stock (000/% of total pop.)',
        'Refugees and others of concern to UNHCR (in thousands)',
        'Infant mortality rate (per 1000 live births',
        'Health: Total expenditure (% of GDP)',
        'Health: Physicians (per 1000 pop.)',
        'Education: Government expenditure (% of GDP)',
        'Education: Primary gross enrol. ratio (f/m per 100 pop.)',
        'Education: Secondary gross enrol. ratio (f/m per 100 pop.)',
        'Education: Tertiary gross enrol. ratio (f/m per 100 pop.)',
        'Seats held by women in national parliaments %',
        'Mobile-cellular subscriptions (per 100 inhabitants)',
        'Mobile-cellular subscriptions (per 100 inhabitants).1',
        'Individuals using the Internet (per 100 inhabitants)',
        'Threatened species (number)',
        'Forested area (% of land area)',
        'CO2 emission estimates (million tons/tons per capita)',
        'Energy production, primary (Petajoules)',
        'Energy supply per capita (Gigajoules)',
        'Pop. using improved drinking water (urban/rural, %)',
        'Pop. using improved sanitation facilities (urban/rural, %)',
        'Net Official Development Assist. received (% of GNI)'
    ]

    selected_feature = st.selectbox("Select Feature to Simulate", feature_options)
    pct_increase = st.number_input("Percentage Change (+/-)", min_value=-100.0, max_value=100.0, value=10.0, step=1.0)
    top_n = st.number_input("Show Top N Countries", min_value=1, max_value=20, value=10, step=1)

    # --- Prediction Trigger ---
    if st.button("Run Simulation"):
        try:
            from ml_data.ml_predict import simulate_feature_change, stacking_pipeline, df
            results_df = simulate_feature_change(
                stacking_pipeline,
                df,
                selected_feature,
                pct_increase,
                top_n=top_n
            )
            st.success(f"Simulation complete for {selected_feature} +{pct_increase}%")
            st.dataframe(results_df)
        except Exception as e:
            st.error(f"Error running simulation: {e}")

    # --- Existing Dataset Preview ---
    st.subheader("Dataset Overview")
    ml_data_path = "ml_data/internet_usage.csv"
    if os.path.exists(ml_data_path):
        ml_df = pd.read_csv(ml_data_path)
        st.write("**internet_usage.csv**")
        st.dataframe(
            ml_df.head(10),
            use_container_width=True,
            hide_index=True
        )
        col1, col2 = st.columns(2)
        if 'InternetPenetration' in ml_df.columns:
            with col1:
                st.info(
                    f"**Internet Penetration Range**: {ml_df['InternetPenetration'].min():.1f}% - "
                    f"{ml_df['InternetPenetration'].max():.1f}%"
                )
        if 'WebPagesPerMillion' in ml_df.columns:
            with col2:
                st.info(
                    f"**Web Pages Range**: {ml_df['WebPagesPerMillion'].min():.0f} - "
                    f"{ml_df['WebPagesPerMillion'].max():.0f} per million"
                )

    profile_data_path = "ml_data/country_profile_variables.csv"
    if os.path.exists(profile_data_path):
        profile_df = pd.read_csv(profile_data_path)
        st.write("**country_profile_variables.csv**")
        st.dataframe(
            profile_df.head(10),
            use_container_width=True,
            hide_index=True
        )

def render_model_training(predictor):
    """Render the model training section."""
    st.subheader("Train Prediction Model")
    st.caption("Build a Random Forest model to predict digital presence")
    
    # Load data
    df = predictor.load_data()
    
    # Training configuration
    col1, col2 = st.columns([2, 1])
    
    with col1:
        st.write("**Model Configuration**")
        st.write("- **Algorithm**: Random Forest Regression")
        st.write("- **Features**: 8 digital and economic indicators")
        st.write("- **Target**: Web pages per million population")
        st.write("- **Validation**: 80/20 train-test split")
    
    with col2:
        train_button = st.button(
            "Train Model",
            type="primary",
            use_container_width=True,
            help="Train the machine learning model"
        )
    
    # Training results
    if train_button or 'model_results' in st.session_state:
        if train_button:
            with st.spinner("Training model... This may take a moment."):
                results = predictor.train_model(df)
                st.session_state.model_results = results
                st.session_state.trained_predictor = predictor
        
        results = st.session_state.model_results
        
        # Success message
        st.success("Model training completed successfully!")
        
        # Performance metrics
        st.subheader("Model Performance")
        
        col1, col2, col3, col4 = st.columns(4)
        
        with col1:
            render_metric_card("R² Score", f"{results['r2_score']:.3f}")
        
        with col2:
            render_metric_card("MSE", f"{results['mse']:.0f}")
        
        with col3:
            render_metric_card("Training Size", str(results['training_samples']))
        
        with col4:
            render_metric_card("Test Size", str(results['test_samples']))
        
        # Performance visualization
        st.subheader("Prediction Accuracy")
        
        fig, ax = plt.subplots(figsize=(10, 6))
        ax.scatter(results['y_test'], results['predictions'], alpha=0.7, color='var(--primary-color)', s=60)
        ax.plot([results['y_test'].min(), results['y_test'].max()], 
                [results['y_test'].min(), results['y_test'].max()], 
                color='var(--error-color)', linestyle='--', linewidth=2, label='Perfect Prediction')
        
        ax.set_xlabel('Actual Web Pages per Million')
        ax.set_ylabel('Predicted Web Pages per Million')
        ax.set_title('Model Prediction Accuracy')
        ax.legend()
        ax.grid(True, alpha=0.2)
        
        st.pyplot(fig)
        plt.close()

def render_feature_analysis(predictor):
    """Render the feature importance analysis."""
    st.subheader("Feature Importance Analysis")
    st.caption("Understand which factors most influence digital presence")
    
    if 'trained_predictor' not in st.session_state:
        st.warning("Please train the model first in the 'Model Training' tab.")
        return
    
    trained_predictor = st.session_state.trained_predictor
    importance_df = trained_predictor.get_feature_importance()
    
    if importance_df is None:
        st.error("Unable to get feature importance. Please retrain the model.")
        return
    
    # Feature importance visualization
    col1, col2 = st.columns([2, 1])
    
    with col1:
        fig, ax = plt.subplots(figsize=(10, 8))
        sns.barplot(
            data=importance_df, 
            x='importance', 
            y='feature', 
            ax=ax, 
            palette='Blues_r'
        )
        ax.set_title('Feature Importance: Digital Presence Drivers')
        ax.set_xlabel('Importance Score')
        ax.set_ylabel('')
        
        plt.tight_layout()
        st.pyplot(fig)
        plt.close()
    
    with col2:
        st.write("**Top Factors**")
        top_features = importance_df.tail(3)
        
        for i, (_, row) in enumerate(top_features.iterrows()):
            rank = len(top_features) - i
            render_metric_card(f"#{rank} {row['feature']}", f"{row['importance']:.3f}")
    
    # Feature explanations
    st.subheader("Understanding the Features")
    
    feature_explanations = {
        'InternetPenetration': "Percentage of population with internet access",
        'BroadbandSpeed': "Average broadband speed in Mbps",
        'GDPperCapita': "Gross domestic product per person",
        'ElectricityAccess': "Percentage with reliable electricity",
        'UrbanPopulation': "Percentage living in urban areas",
        'MobileSubscriptions': "Mobile subscriptions per 100 people",
        'EduIndex': "Education development index (0-1)",
        'CSGraduatesPerCapita': "Computer science graduates per capita"
    }
    
    for feature, explanation in feature_explanations.items():
        importance = importance_df[importance_df['feature'] == feature]['importance'].iloc[0]
        st.write(f"**{feature}** (Score: {importance:.3f}): {explanation}")
    
    # Show the feature importance plot if it exists
    plot_path = "plots/feature_importance.png"
    if os.path.exists(plot_path):
        st.subheader("Generated Feature Importance Plot")
        st.image(plot_path, caption="Feature importance plot from the regression model")

def render_prediction_interface(predictor):
    """Render the prediction interface."""
    st.subheader("Make Digital Presence Predictions")
    st.caption("Use the trained model to predict web presence for different scenarios")
    
    if 'trained_predictor' not in st.session_state:
        st.warning("Please train the model first in the 'Model Training' tab.")
        return
    
    trained_predictor = st.session_state.trained_predictor
    
    st.write("**Enter values for a country or scenario:**")
    
    # Input interface
    with st.form(key='prediction_form'):
        col1, col2 = st.columns(2)
        
        with col1:
            st.write("**Infrastructure & Economy**")
            internet_pen = st.slider(
                "Internet Penetration (%)", 
                0.0, 100.0, 75.0, 
                help="Percentage of population with internet access"
            )
            broadband_speed = st.slider(
                "Broadband Speed (Mbps)", 
                0.0, 100.0, 40.0,
                help="Average broadband connection speed"
            )
            gdp_per_capita = st.slider(
                "GDP per Capita ($)", 
                5000, 100000, 35000,
                help="Economic prosperity indicator"
            )
            electricity_access = st.slider(
                "Electricity Access (%)", 
                0.0, 100.0, 95.0,
                help="Reliable electricity infrastructure"
            )
        
        with col2:
            st.write("**Demographics & Education**")
            urban_pop = st.slider(
                "Urban Population (%)", 
                0.0, 100.0, 70.0,
                help="Percentage living in cities"
            )
            mobile_subs = st.slider(
                "Mobile Subscriptions (per 100)", 
                0.0, 200.0, 120.0,
                help="Mobile phone penetration"
            )
            edu_index = st.slider(
                "Education Index", 
                0.0, 1.0, 0.85,
                help="Education development level"
            )
            cs_graduates = st.slider(
                "CS Graduates per Capita", 
                0.0, 50.0, 15.0,
                help="Technical education output"
            )
        
        predict_button = st.form_submit_button(
            label="Make Prediction",
            type="primary",
            use_container_width=True
        )

    # Prediction result
    if predict_button:
        input_data = np.array([[
            internet_pen, broadband_speed, gdp_per_capita, electricity_access,
            urban_pop, mobile_subs, edu_index, cs_graduates
        ]])
        
        with st.spinner("Making prediction..."):
            prediction_df = pd.DataFrame(
                input_data,
                columns=predictor.features
            )
            prediction = trained_predictor.predict(prediction_df)
            st.session_state.last_prediction = prediction[0]

    if 'last_prediction' in st.session_state:
        st.success(f"**Predicted Web Pages per Million**: {st.session_state.last_prediction:,.0f}")
        st.caption("This prediction is based on the trained Random Forest model.")

def main():
    """Main function to set up and render the page."""
    render_ml_page()

if __name__ == "__main__":
    main()<|MERGE_RESOLUTION|>--- conflicted
+++ resolved
@@ -52,9 +52,33 @@
     predictor = DigitalDividePredictor()
     
     # Create tabs for different sections
-<<<<<<< HEAD
-    # Only show ML Dataset Overview tab
-    render_dataset_overview(predictor)
+    tab1, tab2, tab3, tab4 = st.tabs([
+        "Dataset Overview", 
+        "Model Training", 
+        "Feature Analysis", 
+        "Make Predictions"
+    ])
+    
+    with tab1:
+        st.markdown('<div class="content-box">', unsafe_allow_html=True)
+        render_dataset_overview(predictor)
+        st.markdown('</div>', unsafe_allow_html=True)
+    
+    with tab2:
+        st.markdown('<div class="content-box">', unsafe_allow_html=True)
+        render_model_training(predictor)
+        st.markdown('</div>', unsafe_allow_html=True)
+    
+    with tab3:
+        st.markdown('<div class="content-box">', unsafe_allow_html=True)
+        render_feature_analysis(predictor)
+        st.markdown('</div>', unsafe_allow_html=True)
+    
+    with tab4:
+        st.markdown('<div class="content-box">', unsafe_allow_html=True)
+        render_prediction_interface(predictor)
+        st.markdown('</div>', unsafe_allow_html=True)
+
 def render_notebook_prediction_gui():
     """GUI for notebook-style prediction function."""
     st.subheader("Notebook-Style ML Prediction")
@@ -256,34 +280,6 @@
         language="json",
         line_numbers=True
     )
-=======
-    tab1, tab2, tab3, tab4 = st.tabs([
-        "Dataset Overview", 
-        "Model Training", 
-        "Feature Analysis", 
-        "Make Predictions"
-    ])
-    
-    with tab1:
-        st.markdown('<div class="content-box">', unsafe_allow_html=True)
-        render_dataset_overview(predictor)
-        st.markdown('</div>', unsafe_allow_html=True)
-    
-    with tab2:
-        st.markdown('<div class="content-box">', unsafe_allow_html=True)
-        render_model_training(predictor)
-        st.markdown('</div>', unsafe_allow_html=True)
-    
-    with tab3:
-        st.markdown('<div class="content-box">', unsafe_allow_html=True)
-        render_feature_analysis(predictor)
-        st.markdown('</div>', unsafe_allow_html=True)
-    
-    with tab4:
-        st.markdown('<div class="content-box">', unsafe_allow_html=True)
-        render_prediction_interface(predictor)
-        st.markdown('</div>', unsafe_allow_html=True)
->>>>>>> 56528250
 
     # Add a section to run the original regression script
     st.markdown('<div class="content-box">', unsafe_allow_html=True)
